--- conflicted
+++ resolved
@@ -3,12 +3,9 @@
 ## Unreleased
 
 * Performance improvements
-<<<<<<< HEAD
   * The lock for the internal association was contended badly because marshaling was done while still in a critical section and also tokio was scheduling tasks badly[#363](https://github.com/webrtc-rs/webrtc/pull/363)
   * improve algorithm used to push to pending queue from O(n*log(n)) to O(log(n)) [#365](https://github.com/webrtc-rs/webrtc/pull/365)
-=======
-    * Limit the bytes in the PendingQueue to avoid packetz accumulating there uncontrollably [367](https://github.com/webrtc-rs/webrtc/pull/367)
->>>>>>> 1c1b62d6
+  * Limit the bytes in the PendingQueue to avoid packetz accumulating there uncontrollably [367](https://github.com/webrtc-rs/webrtc/pull/367)
 
 ## v0.7.0
 
