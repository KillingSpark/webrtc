--- conflicted
+++ resolved
@@ -3,13 +3,10 @@
 ## Unreleased
 
 * Performance improvements
-<<<<<<< HEAD
   * The lock for the internal association was contended badly because marshaling was done while still in a critical section and also tokio was scheduling tasks badly[#363](https://github.com/webrtc-rs/webrtc/pull/363)
   * improve algorithm used to push to pending queue from O(n*log(n)) to O(log(n)) [#365](https://github.com/webrtc-rs/webrtc/pull/365)
   * Limit the bytes in the PendingQueue to avoid packetz accumulating there uncontrollably [367](https://github.com/webrtc-rs/webrtc/pull/367)
-=======
   * reuse as many allocations as possible when marshaling [#364](https://github.com/webrtc-rs/webrtc/pull/364)
->>>>>>> a8e1d1c0
 
 ## v0.7.0
 
